--- conflicted
+++ resolved
@@ -1,11 +1,7 @@
 FROM ubuntu:18.04 as builder
 
-<<<<<<< HEAD
-ENV LIBVIPS_VERSION 8.7.3
-=======
 # ENV LIBVIPS_VERSION 8.7.3
 ENV LIBVIPS_VERSION 8.6.2
->>>>>>> 7d30efc8
 ENV DEP_VERSION v0.5.0
 ENV GOLANG_VERSION 1.11
 
